--- conflicted
+++ resolved
@@ -44,11 +44,7 @@
     UCRYGate,
     UCRZGate,
     UnitaryGate,
-<<<<<<< HEAD
-    Diagonal,
-=======
     DiagonalGate,
->>>>>>> fdc18d4d
 )
 from qiskit.circuit.instruction import Instruction
 from qiskit.circuit.parameter import Parameter
@@ -1464,11 +1460,7 @@
         diag = DiagonalGate([1, -1, -1, 1])
 
         qc = QuantumCircuit(2)
-<<<<<<< HEAD
-        qc.append(Diagonal([1, -1, -1, 1]), [0, 1])
-=======
         qc.append(diag, [0, 1])
->>>>>>> fdc18d4d
 
         with io.BytesIO() as fptr:
             dump(qc, fptr)

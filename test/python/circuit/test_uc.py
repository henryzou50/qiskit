# This code is part of Qiskit.
#
# (C) Copyright IBM 2019.
#
# This code is licensed under the Apache License, Version 2.0. You may
# obtain a copy of this license in the LICENSE.txt file in the root directory
# of this source tree or at http://www.apache.org/licenses/LICENSE-2.0.
#
# Any modifications or derivative works of this code must retain this
# copyright notice, and modified files need to carry a notice indicating
# that they have been altered from the originals.


"""
Tests for uniformly controlled single-qubit unitaries.
"""

import unittest

from ddt import ddt
from test import combine  # pylint: disable=wrong-import-order

import numpy as np
from scipy.linalg import block_diag

from qiskit.circuit.library.generalized_gates import UCGate

from qiskit import QuantumCircuit, QuantumRegister, BasicAer, execute
from qiskit.test import QiskitTestCase
from qiskit.quantum_info.random import random_unitary
from qiskit.compiler import transpile
from qiskit.quantum_info.operators.predicates import matrix_equal
from qiskit.quantum_info import Operator

_id = np.eye(2, 2)
_not = np.matrix([[0, 1], [1, 0]])


@ddt
class TestUCGate(QiskitTestCase):
    """Qiskit UCGate tests."""

    @combine(
        squs=[
            [_not],
            [_id],
            [_id, _id],
            [_id, 1j * _id],
            [_id, _not, _id, _not],
            [random_unitary(2, seed=541234).data for _ in range(2**2)],
            [random_unitary(2, seed=975163).data for _ in range(2**3)],
            [random_unitary(2, seed=629462).data for _ in range(2**4)],
        ],
        up_to_diagonal=[True, False],
    )
    def test_ucg(self, squs, up_to_diagonal):
        """Test uniformly controlled gates."""
        num_con = int(np.log2(len(squs)))
        q = QuantumRegister(num_con + 1)
        qc = QuantumCircuit(q)
<<<<<<< HEAD
        uc_gate = UCGate(squs, up_to_diagonal=up_to_diagonal)
        qc.append(uc_gate, q)
=======

        uc = UCGate(squs, up_to_diagonal=up_to_diagonal)
        qc.append(uc, q)
>>>>>>> fdc18d4d

        # Decompose the gate
        qc = transpile(qc, basis_gates=["u1", "u3", "u2", "cx", "id"])
        # Simulate the decomposed gate
        simulator = BasicAer.get_backend("unitary_simulator")
        result = execute(qc, simulator).result()
        unitary = result.get_unitary(qc)
        if up_to_diagonal:
            ucg = UCGate(squs, up_to_diagonal=up_to_diagonal)
            unitary = np.dot(np.diagflat(ucg._get_diagonal()), unitary)
        unitary_desired = _get_ucg_matrix(squs)
        self.assertTrue(matrix_equal(unitary_desired, unitary, ignore_phase=True))

    def test_global_phase_ucg(self):
        """Test global phase of uniformly controlled gates"""
        gates = [random_unitary(2).data for _ in range(2**2)]
        num_con = int(np.log2(len(gates)))
        q = QuantumRegister(num_con + 1)
        qc = QuantumCircuit(q)

        uc = UCGate(gates, up_to_diagonal=False)
        qc.append(uc, q)

        simulator = BasicAer.get_backend("unitary_simulator")
        result = execute(qc, simulator).result()
        unitary = result.get_unitary(qc)
        unitary_desired = _get_ucg_matrix(gates)

        self.assertTrue(np.allclose(unitary_desired, unitary))

    def test_inverse_ucg(self):
        """Test inverse function of uniformly controlled gates"""
        gates = [random_unitary(2, seed=42 + s).data for s in range(2**2)]
        num_con = int(np.log2(len(gates)))
        q = QuantumRegister(num_con + 1)
        qc = QuantumCircuit(q)

        uc = UCGate(gates, up_to_diagonal=False)
        qc.append(uc, q)
        qc.append(qc.inverse(), qc.qubits)

        unitary = Operator(qc).data
        unitary_desired = np.identity(2**qc.num_qubits)

        self.assertTrue(np.allclose(unitary_desired, unitary))


def _get_ucg_matrix(squs):
    return block_diag(*squs)


if __name__ == "__main__":
    unittest.main()<|MERGE_RESOLUTION|>--- conflicted
+++ resolved
@@ -58,14 +58,9 @@
         num_con = int(np.log2(len(squs)))
         q = QuantumRegister(num_con + 1)
         qc = QuantumCircuit(q)
-<<<<<<< HEAD
-        uc_gate = UCGate(squs, up_to_diagonal=up_to_diagonal)
-        qc.append(uc_gate, q)
-=======
 
         uc = UCGate(squs, up_to_diagonal=up_to_diagonal)
         qc.append(uc, q)
->>>>>>> fdc18d4d
 
         # Decompose the gate
         qc = transpile(qc, basis_gates=["u1", "u3", "u2", "cx", "id"])
